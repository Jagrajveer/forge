#!/usr/bin/env node
import { Command } from "commander";
import prompts from "prompts";
import * as fs from "node:fs";
import * as path from "node:path";

<<<<<<< HEAD
=======
import { Agent } from "./core/agent.js";
import { ensureConfigDir, loadProfile, saveProfile, clearApiKey } from "./config/profile.js";
>>>>>>> 686dba0f
import { env } from "./config/env.js";
import { ensureConfigDir, loadProfile } from "./config/profile.js";
import { Agent } from "./core/agent.js";
import { GrokProvider } from "./providers/grok.js";
import { summarizeChangesWithModel } from "./core/flows/summarize_changes.js";
import { renderTokensPanel } from "./ui/render.js";
<<<<<<< HEAD
import { registerAuthXaiCommands } from "./commands/auth-xai.js";
import { registerPluginCommands } from "./commands/plugins.js";
import { log, setLogLevel } from "./core/logger.js";
=======
import { bundleProject } from "./core/tools/bundle.js";

>>>>>>> 686dba0f

const program = new Command();
program.name("forge").description("Grok-powered engineering copilot");

<<<<<<< HEAD
/** chat (interactive) */
program
  .command("chat")
  .description("Interactive chat session with the model")
  .option("--trace <level>", "reasoning visibility: none|plan|verbose", "plan")
  .option("--verify <mode>", "none|lint|test|both", "none")
  .option("--auto", "auto-approve tool actions", false)
  .option("--safe", "require approval for writes & commands", false)
  .option("--log", "enable detailed logging", false)
  .action(async (opts) => {
    // Set logging level based on --log flag
    if (opts.log) {
      setLogLevel("debug");
    } else {
      setLogLevel("warn"); // Only show warnings and errors by default
    }
    
    log.info("Starting interactive chat session", { options: opts });
    ensureConfigDir();
    const agent = new Agent({
      trace: opts.trace,
      approvalLevel: opts.auto ? "auto" : opts.safe ? "safe" : "balanced",
      verifyMode: opts.verify,
      execute: true, // Enable execution by default
    });

    const onInput = async () => {
      const { msg } = await prompts({
        type: "text",
        name: "msg",
        message: "you ...",
      });
      return (msg ?? "").toString();
    };

    try {
      await agent.chatInteractive(onInput);
      log.info("Chat session ended");
    } catch (error) {
      log.error("Chat session failed", { error: error instanceof Error ? error.message : String(error) });
      throw error;
    }
  });

/** ask (one-shot) */
program
  .command("ask <prompt...>")
  .description("One-shot question (optionally verify after edits)")
  .option("--trace <level>", "reasoning visibility: none|plan|verbose", "plan")
  .option("--verify <mode>", "none|lint|test|both", "none")
  .option("--auto", "auto-approve tool actions", false)
  .option("--safe", "require approval for writes & commands", false)
  .option("--log", "enable detailed logging", false)
  .action(async (parts, opts) => {
    // Set logging level based on --log flag
    if (opts.log) {
      setLogLevel("debug");
    } else {
      setLogLevel("warn"); // Only show warnings and errors by default
    }
    
    const prompt = Array.isArray(parts) ? parts.join(" ") : String(parts);
    log.info("Starting oneshot query", { prompt: prompt.slice(0, 100) + (prompt.length > 100 ? "..." : ""), options: opts });
    
    ensureConfigDir();
    const agent = new Agent({
      trace: opts.trace,
      approvalLevel: opts.auto ? "auto" : opts.safe ? "safe" : "balanced",
      verifyMode: opts.verify,
      execute: true, // Enable execution by default
    });
    
    try {
      await agent.oneshot(prompt);
      log.info("Oneshot query completed");
    } catch (error) {
      log.error("Oneshot query failed", { error: error instanceof Error ? error.message : String(error) });
      throw error;
    }
=======
/* -------------------------------- Chat (REPL) -------------------------------- */
program
  .command("chat")
  .description("interactive chat/agent REPL")
  .option("--auto", "no confirmations (auto-approve risky actions)", false)
  .option("--safe", "strict approvals for risky actions", false)
  .option("--trace <level>", "reasoning visibility: none|plan|verbose", "plan")
  .option("--temperature <n>", "model temperature", "0.3")
  .action(async (opts) => {
    ensureConfigDir();
    const agent = new Agent({
      trace: opts.trace,
      temperature: Number(opts.temperature) || 0.3,
      approvalLevel: opts.auto ? "auto" : opts.safe ? "safe" : "balanced",
    });

    process.stdout.write("Type your message. Enter /exit to quit.\n");
    await agent.chatInteractive(async () => {
      const ans = await prompts({ type: "text", name: "msg", message: "you …" });
      return (ans?.msg as string) ?? "";
    });
  });

/* ------------------------------ One-shot 'ask' ------------------------------- */
program
  .command("ask")
  .description("one-shot question (prints answer only)")
  .argument("<question...>", "your question")
  .option("--temperature <n>", "model temperature", "0.3")
  .action(async (question: string[], opts) => {
    ensureConfigDir();
    const llm = new GrokProvider();
    const q = question.join(" ");
    const { text, usage } = (await llm.chat(
      [
        { role: "system", content: "You are a concise, accurate assistant." },
        { role: "user", content: q },
      ],
      { stream: false, temperature: Number(opts.temperature) || 0.3 }
    )) as { text: string; usage?: any };

    process.stdout.write((text ?? "").trim() + "\n");
    if (usage) process.stdout.write(renderTokensPanel(usage));
>>>>>>> 686dba0f
  });

/* --------------------------- Environment diagnostics ------------------------- */
const envCmd = program.command("env").description("environment utilities");
envCmd
  .command("doctor")
  .description("print environment diagnostics for forge")
  .action(async () => {
    ensureConfigDir();
    const cfg = loadProfile();
<<<<<<< HEAD

    console.log("## Environment");
    console.log(`- loaded: ${(env.LOADED_ENV_FILES || []).join(", ") || "(none)"}`);
    console.log(`- provider: ${cfg.provider}`);
    console.log(`- baseUrl: ${cfg.baseUrl ?? "(default)"}`);
    console.log(`- model: ${cfg.model}`);

    // quick ping to provider
    try {
      const llm = new GrokProvider(cfg);
      const res = (await llm.chat(
        [
          { role: "system", content: "You are a diagnostic assistant." },
          { role: "user", content: "Reply with: pong" },
        ],
        { stream: false, temperature: 0 },
      )) as { text: string; usage?: any };

      console.log("\nresponse:", (res.text || "").slice(0, 200));
      if (res.usage) process.stdout.write(renderTokensPanel(res.usage));
    } catch (e: any) {
      console.error("Ping failed:", e?.message || e);
    }
  });

/** summarize working tree diffs using the model */
=======
    const loaded = env.LOADED_ENV_FILES.join(", ") || "(none)";
    const lines: string[] = [];
    lines.push("## Environment");
    lines.push(`- loaded: ${loaded}`);
    lines.push(`- provider: ${cfg.provider}`);
    lines.push(`- baseUrl: ${cfg.baseUrl}`);
    lines.push(`- model: ${cfg.model}`);
    lines.push(`- apiKey: ${cfg.apiKey ? "(set)" : "(missing)"}`);
    lines.push("");
    process.stdout.write(lines.join("\n"));
  });

/* ----------------------------- Auth handlers -------------------------------- */
async function authLoginAction(opts: {
  provider?: "xai" | "openrouter";
  key?: string;
  model?: string;
  baseUrl?: string;
  global?: boolean;
} = {}) {
  ensureConfigDir(opts.global ? "global" : "project");
  const current = loadProfile();

  const provider = (opts.provider ??
    (await prompts({
      type: "select", name: "provider", message: "Provider",
      choices: [{ title: "OpenRouter", value: "openrouter" }, { title: "xAI (direct)", value: "xai" }],
      initial: current.provider === "xai" ? 1 : 0,
    }, { onCancel: () => { process.stderr.write("aborted.\n"); process.exit(1); } })).provider ??
    current.provider ?? "openrouter") as "xai" | "openrouter";

  const defaultBase = opts.baseUrl ?? current.baseUrl ??
    (provider === "xai" ? "https://api.x.ai/v1" : "https://openrouter.ai/api/v1");

  const baseUrl = (opts.baseUrl ??
    (await prompts({
      type: "text", name: "baseUrl", message: "Base URL (press enter for default)", initial: defaultBase
    }, { onCancel: () => { process.stderr.write("aborted.\n"); process.exit(1); } })).baseUrl ??
    defaultBase) as string;

  const model = (opts.model ??
    (await prompts({
      type: "text", name: "model", message: "Default model", initial: current.model ?? "x-ai/grok-code-fast-1"
    }, { onCancel: () => { process.stderr.write("aborted.\n"); process.exit(1); } })).model ??
    (current.model ?? "x-ai/grok-code-fast-1")) as string;

  const apiKey = (opts.key ??
    (await prompts({
      type: "password", name: "apiKey", message: "API key",
      validate: (v: string) => (v && v.trim().length > 10 ? true : "Enter a valid key")
    }, { onCancel: () => { process.stderr.write("aborted.\n"); process.exit(1); } })).apiKey) as string;

  const saved = saveProfile({ provider, baseUrl, model, apiKey: apiKey?.trim() }, opts.global ? "global" : "project");

  process.stdout.write(
    [
      `✔ Saved credentials to ${opts.global ? "~/.forge/config.json" : ".forge/config.json"}`,
      `- provider: ${saved.provider}`,
      `- baseUrl: ${saved.baseUrl}`,
      `- model: ${saved.model}`,
      `- apiKey: ${saved.apiKey ? "(set)" : "(missing)"}`,
      "",
      "Tip: environment variables like GROK_API_KEY or OPENROUTER_API_KEY still override.",
      "",
    ].join("\n")
  );
}

async function authLogoutAction(opts: { global?: boolean } = {}) {
  ensureConfigDir(opts.global ? "global" : "project");
  const next = clearApiKey(opts.global ? "global" : "project");
  process.stdout.write(
    [
      `✔ Removed apiKey from ${opts.global ? "~/.forge/config.json" : ".forge/config.json"}`,
      `- provider: ${next.provider}`,
      `- baseUrl: ${next.baseUrl}`,
      `- model: ${next.model}`,
      "",
    ].join("\n")
  );
}

async function authTestAction() {
  ensureConfigDir();
  const llm = new GrokProvider();
  const { text, usage } = (await llm.chat(
    [
      { role: "system", content: "You are a ping-check." },
      { role: "user", content: "Respond with 'pong'." },
    ],
    { stream: false }
  )) as { text: string; usage?: any };

  process.stdout.write(`response: ${text.trim() || "(empty)"}\n`);
  if (usage) process.stdout.write(renderTokensPanel(usage));
}

/* ------------------------------ Auth commands ------------------------------- */
const authCmd = program.command("auth").description("authentication & connectivity");
authCmd
  .command("login")
  .description("enter provider and API key; writes .forge/config.json (or --global)")
  .option("--provider <name>", "xai|openrouter", undefined)
  .option("--key <apiKey>", "API key", undefined)
  .option("--model <id>", "model id (e.g., x-ai/grok-code-fast-1)", undefined)
  .option("--base-url <url>", "override base URL", undefined)
  .option("--global", "write to ~/.forge/config.json", false)
  .action(async (opts) => authLoginAction({
    provider: opts.provider, key: opts.key, model: opts.model, baseUrl: opts.baseUrl, global: !!opts.global
  }));

authCmd
  .command("logout")
  .description("remove stored API key from .forge/config.json (or --global)")
  .option("--global", "remove from ~/.forge/config.json", false)
  .action(async (opts) => authLogoutAction({ global: !!opts.global }));

authCmd
  .command("test")
  .description("ping the model and print model/usage")
  .action(authTestAction);

/* ------------------ Top-level aliases (call handlers directly) --------------- */
program
  .command("login")
  .description("alias for auth login")
  .option("--provider <name>", "xai|openrouter", undefined)
  .option("--key <apiKey>", "API key", undefined)
  .option("--model <id>", "model id (e.g., x-ai/grok-code-fast-1)", undefined)
  .option("--base-url <url>", "override base URL", undefined)
  .option("--global", "write to ~/.forge/config.json", false)
  .action(async (opts) => authLoginAction({
    provider: opts.provider, key: opts.key, model: opts.model, baseUrl: opts.baseUrl, global: !!opts.global
  }));

program
  .command("logout")
  .description("alias for auth logout")
  .option("--global", "remove from ~/.forge/config.json", false)
  .action(async (opts) => authLogoutAction({ global: !!opts.global }));

/* ------------------------- Diff-only summarization -------------------------- */
>>>>>>> 686dba0f
program
  .command("changes")
  .description("summarize code changes from current working tree diffs")
  .option("--trace <level>", "reasoning visibility: none|plan|verbose", "plan")
  .action(async (opts) => {
    ensureConfigDir();
    const llm = new GrokProvider();
    const md = await summarizeChangesWithModel(llm, { trace: opts.trace });
    process.stdout.write(md + "\n");
  });

<<<<<<< HEAD
/** auth (xAI) */
registerAuthXaiCommands(program);

/** plugins */
registerPluginCommands(program);

/** parse CLI */
program.parseAsync(process.argv).catch((err) => {
  console.error(err?.stack || String(err));
  process.exit(1);
});
=======
/* -------------------------------- Bundle ----------------------------------- */
program
  .command("bundle")
  .description("Bundle project into a single labeled file")
  .option("--out <file>", "Output file", "project_bundle.txt")
  .action(async (opts) => {
    const out = await bundleProject({ outFile: opts.out });
    console.log(`\n✅ Bundle created at: ${out}\n`);
  });

/* --------------------------------- Init ------------------------------------ */
program
  .command("init")
  .description("create .forge/ with MEMORY.md template if missing")
  .action(async () => {
    const dir = path.join(process.cwd(), ".forge");
    const mem = path.join(dir, "MEMORY.md");
    if (!fs.existsSync(dir)) fs.mkdirSync(dir, { recursive: true });
    if (!fs.existsSync(mem)) {
      fs.writeFileSync(
        `# Project Memory

## Build & Run
- build: npm run build
- start: npm start
- test: npm test
- lint: npm run lint

## Tech & Style
- Node 20+, TypeScript strict.
- ESLint (flat config) + Prettier optional.

## Domain Notes
- High-level architecture…
- Critical invariants…

## Do / Don’t
- DO run tests after every change.
- DON’T edit infra/k8s/ without explicit request.
`,
        "utf8"
      );
      process.stdout.write(`created ${mem}\n`);
    } else {
      process.stdout.write(`already exists: ${mem}\n`);
    }
  });



program
  .command("pr")
  .description("Create a GitHub pull request via gh")
  .option("--title <title>", "PR title")
  .option("--body <body>", "PR body", "Automated changes from forge")
  .option("--draft", "Create as draft", false)
  .action(async (opts) => {
    const { url, stdout, stderr, code } = await createPullRequest({ title: opts.title, body: opts.body, draft: !!opts.draft });
    if (code === 0) console.log(`\n✅ PR created: ${url}\n`);
    else console.error(`\n❌ gh failed (${code})\n${stderr || stdout}`);
  });

/* ------------------------------ Lint placeholder ---------------------------- */
program.command("lint").description("ESLint helpers");

/* --------------------------------- Parse ----------------------------------- */
// Note: if you ever need to call parse/parseAsync manually, remember:
// program.parseAsync(['auth','login'], { from: 'user' }) expects just user args. :contentReference[oaicite:2]{index=2}
program.parseAsync(process.argv);


/* --------------------------------- Parse ----------------------------------- */
program.parseAsync(process.argv);
function createPullRequest(arg0: { title: any; body: any; draft: boolean; }): { url: any; stdout: any; stderr: any; code: any; } | PromiseLike<{ url: any; stdout: any; stderr: any; code: any; }> {
  throw new Error("Function not implemented.");
}
>>>>>>> 686dba0f
<|MERGE_RESOLUTION|>--- conflicted
+++ resolved
@@ -4,30 +4,20 @@
 import * as fs from "node:fs";
 import * as path from "node:path";
 
-<<<<<<< HEAD
-=======
-import { Agent } from "./core/agent.js";
-import { ensureConfigDir, loadProfile, saveProfile, clearApiKey } from "./config/profile.js";
->>>>>>> 686dba0f
 import { env } from "./config/env.js";
 import { ensureConfigDir, loadProfile } from "./config/profile.js";
 import { Agent } from "./core/agent.js";
 import { GrokProvider } from "./providers/grok.js";
 import { summarizeChangesWithModel } from "./core/flows/summarize_changes.js";
-import { renderTokensPanel } from "./ui/render.js";
-<<<<<<< HEAD
+import { renderTokensPanel, renderWelcomeBanner, renderUserPrompt, renderAssistantResponse, renderSeparator } from "./ui/render.js";
+import { startThinkingAnimation, startProcessingAnimation, stopAnimation, succeedAnimation, failAnimation } from "./ui/animations.js";
 import { registerAuthXaiCommands } from "./commands/auth-xai.js";
 import { registerPluginCommands } from "./commands/plugins.js";
 import { log, setLogLevel } from "./core/logger.js";
-=======
-import { bundleProject } from "./core/tools/bundle.js";
-
->>>>>>> 686dba0f
 
 const program = new Command();
 program.name("forge").description("Grok-powered engineering copilot");
 
-<<<<<<< HEAD
 /** chat (interactive) */
 program
   .command("chat")
@@ -37,6 +27,7 @@
   .option("--auto", "auto-approve tool actions", false)
   .option("--safe", "require approval for writes & commands", false)
   .option("--log", "enable detailed logging", false)
+  .option("--plan", "plan first, then confirm and execute", false)
   .action(async (opts) => {
     // Set logging level based on --log flag
     if (opts.log) {
@@ -52,13 +43,23 @@
       approvalLevel: opts.auto ? "auto" : opts.safe ? "safe" : "balanced",
       verifyMode: opts.verify,
       execute: true, // Enable execution by default
+      planFirst: !!opts.plan,
     });
+
+    // Show welcome banner with startup animation
+    console.log(renderWelcomeBanner());
+    
+    // Add a brief startup animation
+    startProcessingAnimation();
+    await new Promise(resolve => setTimeout(resolve, 1500)); // 1.5 second delay
+    stopAnimation();
+    succeedAnimation("Ready to assist!");
 
     const onInput = async () => {
       const { msg } = await prompts({
         type: "text",
         name: "msg",
-        message: "you ...",
+        message: "💬 ",
       });
       return (msg ?? "").toString();
     };
@@ -81,6 +82,7 @@
   .option("--auto", "auto-approve tool actions", false)
   .option("--safe", "require approval for writes & commands", false)
   .option("--log", "enable detailed logging", false)
+  .option("--plan", "plan first, then confirm and execute", false)
   .action(async (parts, opts) => {
     // Set logging level based on --log flag
     if (opts.log) {
@@ -98,6 +100,7 @@
       approvalLevel: opts.auto ? "auto" : opts.safe ? "safe" : "balanced",
       verifyMode: opts.verify,
       execute: true, // Enable execution by default
+      planFirst: !!opts.plan,
     });
     
     try {
@@ -107,51 +110,6 @@
       log.error("Oneshot query failed", { error: error instanceof Error ? error.message : String(error) });
       throw error;
     }
-=======
-/* -------------------------------- Chat (REPL) -------------------------------- */
-program
-  .command("chat")
-  .description("interactive chat/agent REPL")
-  .option("--auto", "no confirmations (auto-approve risky actions)", false)
-  .option("--safe", "strict approvals for risky actions", false)
-  .option("--trace <level>", "reasoning visibility: none|plan|verbose", "plan")
-  .option("--temperature <n>", "model temperature", "0.3")
-  .action(async (opts) => {
-    ensureConfigDir();
-    const agent = new Agent({
-      trace: opts.trace,
-      temperature: Number(opts.temperature) || 0.3,
-      approvalLevel: opts.auto ? "auto" : opts.safe ? "safe" : "balanced",
-    });
-
-    process.stdout.write("Type your message. Enter /exit to quit.\n");
-    await agent.chatInteractive(async () => {
-      const ans = await prompts({ type: "text", name: "msg", message: "you …" });
-      return (ans?.msg as string) ?? "";
-    });
-  });
-
-/* ------------------------------ One-shot 'ask' ------------------------------- */
-program
-  .command("ask")
-  .description("one-shot question (prints answer only)")
-  .argument("<question...>", "your question")
-  .option("--temperature <n>", "model temperature", "0.3")
-  .action(async (question: string[], opts) => {
-    ensureConfigDir();
-    const llm = new GrokProvider();
-    const q = question.join(" ");
-    const { text, usage } = (await llm.chat(
-      [
-        { role: "system", content: "You are a concise, accurate assistant." },
-        { role: "user", content: q },
-      ],
-      { stream: false, temperature: Number(opts.temperature) || 0.3 }
-    )) as { text: string; usage?: any };
-
-    process.stdout.write((text ?? "").trim() + "\n");
-    if (usage) process.stdout.write(renderTokensPanel(usage));
->>>>>>> 686dba0f
   });
 
 /* --------------------------- Environment diagnostics ------------------------- */
@@ -162,7 +120,6 @@
   .action(async () => {
     ensureConfigDir();
     const cfg = loadProfile();
-<<<<<<< HEAD
 
     console.log("## Environment");
     console.log(`- loaded: ${(env.LOADED_ENV_FILES || []).join(", ") || "(none)"}`);
@@ -189,150 +146,6 @@
   });
 
 /** summarize working tree diffs using the model */
-=======
-    const loaded = env.LOADED_ENV_FILES.join(", ") || "(none)";
-    const lines: string[] = [];
-    lines.push("## Environment");
-    lines.push(`- loaded: ${loaded}`);
-    lines.push(`- provider: ${cfg.provider}`);
-    lines.push(`- baseUrl: ${cfg.baseUrl}`);
-    lines.push(`- model: ${cfg.model}`);
-    lines.push(`- apiKey: ${cfg.apiKey ? "(set)" : "(missing)"}`);
-    lines.push("");
-    process.stdout.write(lines.join("\n"));
-  });
-
-/* ----------------------------- Auth handlers -------------------------------- */
-async function authLoginAction(opts: {
-  provider?: "xai" | "openrouter";
-  key?: string;
-  model?: string;
-  baseUrl?: string;
-  global?: boolean;
-} = {}) {
-  ensureConfigDir(opts.global ? "global" : "project");
-  const current = loadProfile();
-
-  const provider = (opts.provider ??
-    (await prompts({
-      type: "select", name: "provider", message: "Provider",
-      choices: [{ title: "OpenRouter", value: "openrouter" }, { title: "xAI (direct)", value: "xai" }],
-      initial: current.provider === "xai" ? 1 : 0,
-    }, { onCancel: () => { process.stderr.write("aborted.\n"); process.exit(1); } })).provider ??
-    current.provider ?? "openrouter") as "xai" | "openrouter";
-
-  const defaultBase = opts.baseUrl ?? current.baseUrl ??
-    (provider === "xai" ? "https://api.x.ai/v1" : "https://openrouter.ai/api/v1");
-
-  const baseUrl = (opts.baseUrl ??
-    (await prompts({
-      type: "text", name: "baseUrl", message: "Base URL (press enter for default)", initial: defaultBase
-    }, { onCancel: () => { process.stderr.write("aborted.\n"); process.exit(1); } })).baseUrl ??
-    defaultBase) as string;
-
-  const model = (opts.model ??
-    (await prompts({
-      type: "text", name: "model", message: "Default model", initial: current.model ?? "x-ai/grok-code-fast-1"
-    }, { onCancel: () => { process.stderr.write("aborted.\n"); process.exit(1); } })).model ??
-    (current.model ?? "x-ai/grok-code-fast-1")) as string;
-
-  const apiKey = (opts.key ??
-    (await prompts({
-      type: "password", name: "apiKey", message: "API key",
-      validate: (v: string) => (v && v.trim().length > 10 ? true : "Enter a valid key")
-    }, { onCancel: () => { process.stderr.write("aborted.\n"); process.exit(1); } })).apiKey) as string;
-
-  const saved = saveProfile({ provider, baseUrl, model, apiKey: apiKey?.trim() }, opts.global ? "global" : "project");
-
-  process.stdout.write(
-    [
-      `✔ Saved credentials to ${opts.global ? "~/.forge/config.json" : ".forge/config.json"}`,
-      `- provider: ${saved.provider}`,
-      `- baseUrl: ${saved.baseUrl}`,
-      `- model: ${saved.model}`,
-      `- apiKey: ${saved.apiKey ? "(set)" : "(missing)"}`,
-      "",
-      "Tip: environment variables like GROK_API_KEY or OPENROUTER_API_KEY still override.",
-      "",
-    ].join("\n")
-  );
-}
-
-async function authLogoutAction(opts: { global?: boolean } = {}) {
-  ensureConfigDir(opts.global ? "global" : "project");
-  const next = clearApiKey(opts.global ? "global" : "project");
-  process.stdout.write(
-    [
-      `✔ Removed apiKey from ${opts.global ? "~/.forge/config.json" : ".forge/config.json"}`,
-      `- provider: ${next.provider}`,
-      `- baseUrl: ${next.baseUrl}`,
-      `- model: ${next.model}`,
-      "",
-    ].join("\n")
-  );
-}
-
-async function authTestAction() {
-  ensureConfigDir();
-  const llm = new GrokProvider();
-  const { text, usage } = (await llm.chat(
-    [
-      { role: "system", content: "You are a ping-check." },
-      { role: "user", content: "Respond with 'pong'." },
-    ],
-    { stream: false }
-  )) as { text: string; usage?: any };
-
-  process.stdout.write(`response: ${text.trim() || "(empty)"}\n`);
-  if (usage) process.stdout.write(renderTokensPanel(usage));
-}
-
-/* ------------------------------ Auth commands ------------------------------- */
-const authCmd = program.command("auth").description("authentication & connectivity");
-authCmd
-  .command("login")
-  .description("enter provider and API key; writes .forge/config.json (or --global)")
-  .option("--provider <name>", "xai|openrouter", undefined)
-  .option("--key <apiKey>", "API key", undefined)
-  .option("--model <id>", "model id (e.g., x-ai/grok-code-fast-1)", undefined)
-  .option("--base-url <url>", "override base URL", undefined)
-  .option("--global", "write to ~/.forge/config.json", false)
-  .action(async (opts) => authLoginAction({
-    provider: opts.provider, key: opts.key, model: opts.model, baseUrl: opts.baseUrl, global: !!opts.global
-  }));
-
-authCmd
-  .command("logout")
-  .description("remove stored API key from .forge/config.json (or --global)")
-  .option("--global", "remove from ~/.forge/config.json", false)
-  .action(async (opts) => authLogoutAction({ global: !!opts.global }));
-
-authCmd
-  .command("test")
-  .description("ping the model and print model/usage")
-  .action(authTestAction);
-
-/* ------------------ Top-level aliases (call handlers directly) --------------- */
-program
-  .command("login")
-  .description("alias for auth login")
-  .option("--provider <name>", "xai|openrouter", undefined)
-  .option("--key <apiKey>", "API key", undefined)
-  .option("--model <id>", "model id (e.g., x-ai/grok-code-fast-1)", undefined)
-  .option("--base-url <url>", "override base URL", undefined)
-  .option("--global", "write to ~/.forge/config.json", false)
-  .action(async (opts) => authLoginAction({
-    provider: opts.provider, key: opts.key, model: opts.model, baseUrl: opts.baseUrl, global: !!opts.global
-  }));
-
-program
-  .command("logout")
-  .description("alias for auth logout")
-  .option("--global", "remove from ~/.forge/config.json", false)
-  .action(async (opts) => authLogoutAction({ global: !!opts.global }));
-
-/* ------------------------- Diff-only summarization -------------------------- */
->>>>>>> 686dba0f
 program
   .command("changes")
   .description("summarize code changes from current working tree diffs")
@@ -344,7 +157,6 @@
     process.stdout.write(md + "\n");
   });
 
-<<<<<<< HEAD
 /** auth (xAI) */
 registerAuthXaiCommands(program);
 
@@ -355,82 +167,4 @@
 program.parseAsync(process.argv).catch((err) => {
   console.error(err?.stack || String(err));
   process.exit(1);
-});
-=======
-/* -------------------------------- Bundle ----------------------------------- */
-program
-  .command("bundle")
-  .description("Bundle project into a single labeled file")
-  .option("--out <file>", "Output file", "project_bundle.txt")
-  .action(async (opts) => {
-    const out = await bundleProject({ outFile: opts.out });
-    console.log(`\n✅ Bundle created at: ${out}\n`);
-  });
-
-/* --------------------------------- Init ------------------------------------ */
-program
-  .command("init")
-  .description("create .forge/ with MEMORY.md template if missing")
-  .action(async () => {
-    const dir = path.join(process.cwd(), ".forge");
-    const mem = path.join(dir, "MEMORY.md");
-    if (!fs.existsSync(dir)) fs.mkdirSync(dir, { recursive: true });
-    if (!fs.existsSync(mem)) {
-      fs.writeFileSync(
-        `# Project Memory
-
-## Build & Run
-- build: npm run build
-- start: npm start
-- test: npm test
-- lint: npm run lint
-
-## Tech & Style
-- Node 20+, TypeScript strict.
-- ESLint (flat config) + Prettier optional.
-
-## Domain Notes
-- High-level architecture…
-- Critical invariants…
-
-## Do / Don’t
-- DO run tests after every change.
-- DON’T edit infra/k8s/ without explicit request.
-`,
-        "utf8"
-      );
-      process.stdout.write(`created ${mem}\n`);
-    } else {
-      process.stdout.write(`already exists: ${mem}\n`);
-    }
-  });
-
-
-
-program
-  .command("pr")
-  .description("Create a GitHub pull request via gh")
-  .option("--title <title>", "PR title")
-  .option("--body <body>", "PR body", "Automated changes from forge")
-  .option("--draft", "Create as draft", false)
-  .action(async (opts) => {
-    const { url, stdout, stderr, code } = await createPullRequest({ title: opts.title, body: opts.body, draft: !!opts.draft });
-    if (code === 0) console.log(`\n✅ PR created: ${url}\n`);
-    else console.error(`\n❌ gh failed (${code})\n${stderr || stdout}`);
-  });
-
-/* ------------------------------ Lint placeholder ---------------------------- */
-program.command("lint").description("ESLint helpers");
-
-/* --------------------------------- Parse ----------------------------------- */
-// Note: if you ever need to call parse/parseAsync manually, remember:
-// program.parseAsync(['auth','login'], { from: 'user' }) expects just user args. :contentReference[oaicite:2]{index=2}
-program.parseAsync(process.argv);
-
-
-/* --------------------------------- Parse ----------------------------------- */
-program.parseAsync(process.argv);
-function createPullRequest(arg0: { title: any; body: any; draft: boolean; }): { url: any; stdout: any; stderr: any; code: any; } | PromiseLike<{ url: any; stdout: any; stderr: any; code: any; }> {
-  throw new Error("Function not implemented.");
-}
->>>>>>> 686dba0f
+});