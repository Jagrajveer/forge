--- conflicted
+++ resolved
@@ -10,18 +10,11 @@
     "build": "tsc",
     "start": "node dist/cli.js",
     "lint": "eslint . --ext .ts,.tsx,.js,.cjs,.mjs",
-<<<<<<< HEAD
     "test": "vitest",
     "test:run": "vitest run",
     "test:coverage": "vitest run --coverage",
     "test:watch": "vitest --watch",
     "release": "npm publish"
-=======
-    "test": "echo \"No tests yet\" && exit 0",
-    "release": "npm publish",
-    "prepare": "npm run build",
-    "postbuild": "chmod +x dist/cli.js"
->>>>>>> 686dba0f
   },
   "devDependencies": {
     "@eslint/js": "^9.36.0",
@@ -37,11 +30,16 @@
     "vitest": "^3.2.4"
   },
   "dependencies": {
+    "chalk": "^5.3.0",
+    "cli-spinners": "^2.9.2",
     "commander": "^12.1.0",
     "diff": "^5.2.0",
     "diff-match-patch": "^1.0.5",
     "diff3": "^0.0.3",
     "dotenv": "^16.6.1",
+    "figlet": "^1.7.0",
+    "gradient-string": "^3.0.0",
+    "ora": "^8.0.1",
     "pino": "^9.0.0",
     "pino-pretty": "^13.1.1",
     "prompts": "^2.4.2",
